{
  "name": "@backstage/plugin-catalog",
  "version": "0.6.3",
  "main": "src/index.ts",
  "types": "src/index.ts",
  "license": "Apache-2.0",
  "private": false,
  "publishConfig": {
    "access": "public",
    "main": "dist/index.esm.js",
    "types": "dist/index.d.ts"
  },
  "homepage": "https://backstage.io",
  "repository": {
    "type": "git",
    "url": "https://github.com/backstage/backstage",
    "directory": "plugins/catalog"
  },
  "keywords": [
    "backstage"
  ],
  "scripts": {
    "build": "backstage-cli plugin:build",
    "start": "backstage-cli plugin:serve",
    "lint": "backstage-cli lint",
    "test": "backstage-cli test",
    "diff": "backstage-cli plugin:diff",
    "prepack": "backstage-cli prepack",
    "postpack": "backstage-cli postpack",
    "clean": "backstage-cli clean"
  },
  "dependencies": {
    "@backstage/catalog-client": "^0.3.13",
<<<<<<< HEAD
    "@backstage/catalog-model": "^0.8.2",
    "@backstage/core": "^0.7.12",
    "@backstage/core-plugin-api": "^0.1.2",
=======
    "@backstage/catalog-model": "^0.8.3",
    "@backstage/core": "^0.7.13",
>>>>>>> daf29617
    "@backstage/errors": "^0.1.1",
    "@backstage/integration": "^0.5.6",
    "@backstage/integration-react": "^0.1.3",
    "@backstage/plugin-catalog-react": "^0.2.3",
    "@backstage/theme": "^0.2.8",
    "@material-ui/core": "^4.11.0",
    "@material-ui/icons": "^4.9.1",
    "@material-ui/lab": "4.0.0-alpha.45",
    "@types/react": "^16.9",
    "classnames": "^2.2.6",
    "git-url-parse": "^11.4.4",
    "lodash": "^4.17.21",
    "react": "^16.13.1",
    "react-dom": "^16.13.1",
    "react-helmet": "6.1.0",
    "react-router": "6.0.0-beta.0",
    "react-router-dom": "6.0.0-beta.0",
    "react-use": "^17.2.4"
  },
  "devDependencies": {
<<<<<<< HEAD
    "@backstage/cli": "^0.7.0",
    "@backstage/core-app-api": "^0.1.2",
=======
    "@backstage/cli": "^0.7.1",
>>>>>>> daf29617
    "@backstage/dev-utils": "^0.1.17",
    "@backstage/test-utils": "^0.1.13",
    "@testing-library/jest-dom": "^5.10.1",
    "@testing-library/react": "^11.2.5",
    "@testing-library/react-hooks": "^3.3.0",
    "@testing-library/user-event": "^13.1.8",
    "@types/jest": "^26.0.7",
    "@types/node": "^14.14.32",
    "cross-fetch": "^3.0.6",
    "msw": "^0.21.2",
    "react-test-renderer": "^16.13.1"
  },
  "files": [
    "dist"
  ]
}<|MERGE_RESOLUTION|>--- conflicted
+++ resolved
@@ -31,14 +31,9 @@
   },
   "dependencies": {
     "@backstage/catalog-client": "^0.3.13",
-<<<<<<< HEAD
-    "@backstage/catalog-model": "^0.8.2",
-    "@backstage/core": "^0.7.12",
-    "@backstage/core-plugin-api": "^0.1.2",
-=======
     "@backstage/catalog-model": "^0.8.3",
     "@backstage/core": "^0.7.13",
->>>>>>> daf29617
+    "@backstage/core-plugin-api": "^0.1.2",
     "@backstage/errors": "^0.1.1",
     "@backstage/integration": "^0.5.6",
     "@backstage/integration-react": "^0.1.3",
@@ -59,12 +54,8 @@
     "react-use": "^17.2.4"
   },
   "devDependencies": {
-<<<<<<< HEAD
-    "@backstage/cli": "^0.7.0",
+    "@backstage/cli": "^0.7.1",
     "@backstage/core-app-api": "^0.1.2",
-=======
-    "@backstage/cli": "^0.7.1",
->>>>>>> daf29617
     "@backstage/dev-utils": "^0.1.17",
     "@backstage/test-utils": "^0.1.13",
     "@testing-library/jest-dom": "^5.10.1",
