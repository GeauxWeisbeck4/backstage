--- conflicted
+++ resolved
@@ -393,18 +393,6 @@
   entity: Entity;
 };
 
-// @public @deprecated (undocumented)
-<<<<<<< HEAD
-export function getEntityMetadataEditUrl(entity: Entity): string | undefined;
-
-// @public @deprecated (undocumented)
-export function getEntityMetadataViewUrl(entity: Entity): string | undefined;
-=======
-export const favoriteEntityTooltip: (
-  isStarred: boolean,
-) => 'Remove from favorites' | 'Add to favorites';
->>>>>>> 1642c8ca
-
 // @public
 export function getEntityRelations(
   entity: Entity | undefined,
