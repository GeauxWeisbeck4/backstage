--- conflicted
+++ resolved
@@ -48,13 +48,10 @@
   SidebarScrollWrapper,
   SidebarSpace,
 } from '@backstage/core-components';
-<<<<<<< HEAD
 import { SidebarNotifications } from '@backstage/plugin-user-notifications';
-=======
 import { MyGroupsSidebarItem } from '@backstage/plugin-org';
 import GroupIcon from '@material-ui/icons/People';
 import { SearchModal } from '../search/SearchModal';
->>>>>>> d010404f
 
 const useSidebarLogoStyles = makeStyles({
   root: {
